--- conflicted
+++ resolved
@@ -24,18 +24,9 @@
 
 [dependencies]
 actix = "0.7"
-<<<<<<< HEAD
 actix-web = "0.7"
-# actix-net = "0.1.1"
-actix-net = { git = "https://github.com/actix/actix-net.git", branch="stable-0.2" }
-actix-http = { git = "https://github.com/fafhrd91/actix-http.git", branch="stable-0.2" }
-#actix-net = { path = "../actix-net" }
-#actix-http = { path = "../actix-http" }
-=======
-actix-web = "0.7.13"
 actix-net = "0.2.0"
 actix-http = { git = "https://github.com/fafhrd91/actix-http.git" }
->>>>>>> 4721c2e0
 
 net2 = "0.2"
 bytes = "0.4"
