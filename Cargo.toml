--- conflicted
+++ resolved
@@ -24,15 +24,8 @@
 
 [dependencies]
 actix = "0.7"
-<<<<<<< HEAD
-actix-web = "0.7"
-actix-net = "0.2.0"
+actix-net = "0.2.4"
 actix-http = { git = "https://github.com/fafhrd91/actix-http.git", branch="stable-0.2" }
-=======
-actix-net = "0.2.4"
-actix-http = { git = "https://github.com/fafhrd91/actix-http.git" }
-#actix-http = { path = "../actix-http" }
->>>>>>> fa955e98
 
 bytes = "0.4"
 futures = "0.1"
